// This file is part of the AliceVision project.
// Copyright (c) 2017 AliceVision contributors.
// This Source Code Form is subject to the terms of the Mozilla Public License,
// v. 2.0. If a copy of the MPL was not distributed with this file,
// You can obtain one at https://mozilla.org/MPL/2.0/.

#include "PlaneSweepingCuda.hpp"
#include <aliceVision/depthMap/volumeIO.hpp>

#include <aliceVision/system/Logger.hpp>
#include <aliceVision/mvsData/Matrix3x3.hpp>
#include <aliceVision/mvsData/Matrix3x4.hpp>
#include <aliceVision/mvsData/OrientedPoint.hpp>
#include <aliceVision/mvsUtils/common.hpp>
#include <aliceVision/mvsUtils/fileIO.hpp>
#include <aliceVision/depthMap/cuda/planeSweeping/plane_sweeping_cuda.hpp>
#include <aliceVision/depthMap/cuda/planeSweeping/host_utils.h>
#include <aliceVision/depthMap/cuda/images/gauss_filter.hpp>

#include <iostream>
#include <sstream>
#include <stdexcept>

namespace aliceVision {
namespace depthMap {

<<<<<<< HEAD
static void cps_host_fillCamera(CameraStructBase& base, int c, mvsUtils::MultiViewParams& mp, int scale, const char* called_from )
=======
inline const uchar4 get( mvsUtils::ImagesCache::ImgSharedPtr img, int x, int y )
{
    const Color floatRGB = img->at(x,y) * 255.0f;

    return make_uchar4( static_cast<unsigned char>(floatRGB.r),
                        static_cast<unsigned char>(floatRGB.g),
                        static_cast<unsigned char>(floatRGB.b),
                        0 );
}


void cps_fillCamera(cameraStruct* cam, int c, mvsUtils::MultiViewParams* mp, float** H, int scale)
>>>>>>> 8cfb63b7
{

    Matrix3x3 scaleM;
    scaleM.m11 = 1.0 / (float)scale;
    scaleM.m12 = 0.0;
    scaleM.m13 = 0.0;
    scaleM.m21 = 0.0;
    scaleM.m22 = 1.0 / (float)scale;
    scaleM.m23 = 0.0;
    scaleM.m31 = 0.0;
    scaleM.m32 = 0.0;
    scaleM.m33 = 1.0;
    Matrix3x3 K = scaleM * mp.KArr[c];

    Matrix3x3 iK = K.inverse();
    Matrix3x4 P = K * (mp.RArr[c] | (Point3d(0.0, 0.0, 0.0) - mp.RArr[c] * mp.CArr[c]));
    Matrix3x3 iP = mp.iRArr[c] * iK;

    base.C.x = mp.CArr[c].x;
    base.C.y = mp.CArr[c].y;
    base.C.z = mp.CArr[c].z;

    base.P[0] = P.m11;
    base.P[1] = P.m21;
    base.P[2] = P.m31;
    base.P[3] = P.m12;
    base.P[4] = P.m22;
    base.P[5] = P.m32;
    base.P[6] = P.m13;
    base.P[7] = P.m23;
    base.P[8] = P.m33;
    base.P[9] = P.m14;
    base.P[10] = P.m24;
    base.P[11] = P.m34;

    base.iP[0] = iP.m11;
    base.iP[1] = iP.m21;
    base.iP[2] = iP.m31;
    base.iP[3] = iP.m12;
    base.iP[4] = iP.m22;
    base.iP[5] = iP.m32;
    base.iP[6] = iP.m13;
    base.iP[7] = iP.m23;
    base.iP[8] = iP.m33;

    base.R[0] = mp.RArr[c].m11;
    base.R[1] = mp.RArr[c].m21;
    base.R[2] = mp.RArr[c].m31;
    base.R[3] = mp.RArr[c].m12;
    base.R[4] = mp.RArr[c].m22;
    base.R[5] = mp.RArr[c].m32;
    base.R[6] = mp.RArr[c].m13;
    base.R[7] = mp.RArr[c].m23;
    base.R[8] = mp.RArr[c].m33;

    base.iR[0] = mp.iRArr[c].m11;
    base.iR[1] = mp.iRArr[c].m21;
    base.iR[2] = mp.iRArr[c].m31;
    base.iR[3] = mp.iRArr[c].m12;
    base.iR[4] = mp.iRArr[c].m22;
    base.iR[5] = mp.iRArr[c].m32;
    base.iR[6] = mp.iRArr[c].m13;
    base.iR[7] = mp.iRArr[c].m23;
    base.iR[8] = mp.iRArr[c].m33;

    base.K[0] = K.m11;
    base.K[1] = K.m21;
    base.K[2] = K.m31;
    base.K[3] = K.m12;
    base.K[4] = K.m22;
    base.K[5] = K.m32;
    base.K[6] = K.m13;
    base.K[7] = K.m23;
    base.K[8] = K.m33;

    base.iK[0] = iK.m11;
    base.iK[1] = iK.m21;
    base.iK[2] = iK.m31;
    base.iK[3] = iK.m12;
    base.iK[4] = iK.m22;
    base.iK[5] = iK.m32;
    base.iK[6] = iK.m13;
    base.iK[7] = iK.m23;
    base.iK[8] = iK.m33;

    ps_initCameraMatrix( base );
}

static void cps_host_fillCameraData(mvsUtils::ImagesCache& ic, CameraStruct& cam, int c, mvsUtils::MultiViewParams& mp)
{
<<<<<<< HEAD
    ALICEVISION_LOG_DEBUG("cps_host_fillCameraData [" << c << "]: " << mp.getWidth(c) << "x" << mp.getHeight(c));
    clock_t t1 = tic();
    mvsUtils::ImagesCache::ImgPtr img = ic.getImg_sync( c );
    ALICEVISION_LOG_DEBUG("cps_host_fillCameraData: " << c << " -a- Retrieve from ImagesCache elapsed time: " << toc(t1) << " ms.");
    t1 = tic();

    const int h = mp.getHeight(c);
    const int w = mp.getWidth(c);
    for(int y = 0; y < h; ++y)
=======
    // memcpyGrayImageFromFileToArr(cam->tex_hmh->getBuffer(), mp->indexes[c], mp, true, 1, 0);
    // memcpyRGBImageFromFileToArr(
    //	cam->tex_hmh_r->getBuffer(),
    //	cam->tex_hmh_g->getBuffer(),
    //	cam->tex_hmh_b->getBuffer(), mp->indexes[c], mp, true, 1, 0);

    mvsUtils::ImagesCache::ImgSharedPtr img = ic->getImg_sync(c);

    Pixel pix;
>>>>>>> 8cfb63b7
    {
        for(int x = 0; x < w; ++x)
        {
            const Color& floatRGB = img->at(x, y);
            float4& pix_rgba = (*cam.tex_rgba_hmh)(x, y);
            pix_rgba.x = floatRGB.r * 255.0f;
            pix_rgba.y = floatRGB.g * 255.0f;
            pix_rgba.z = floatRGB.b * 255.0f;
            pix_rgba.w = 255.0f;
        }
    }
    ALICEVISION_LOG_DEBUG("cps_host_fillCameraData: " << c << " -b- Copy to HMH elapsed time: " << toc(t1) << " ms.");
}


void copy(CudaHostMemoryHeap<float2, 2>& outHmh, const StaticVector<DepthSim>& inDepthSimMap, int yFrom)
{
    const int w = outHmh.getSize()[0];
    const int h = outHmh.getSize()[1];
    for (int y = 0; y < h; ++y)
    {
        for (int x = 0; x < w; ++x)
        {
            int jO = (y + yFrom) * w + x;
            float2& h_data = outHmh(x, y);
            const DepthSim& data = inDepthSimMap[jO];
            h_data.x = data.depth;
            h_data.y = data.sim;
        }
    }
}

void copy(StaticVector<DepthSim>& outDepthSimMap, const CudaHostMemoryHeap<float2, 2>& inHmh, int yFrom)
{
    const int w = inHmh.getSize()[0];
    const int h = inHmh.getSize()[1];
    for (int y = 0; y < h; ++y)
    {
        for (int x = 0; x < w; ++x)
        {
            int jO = (y + yFrom) * w + x;
            DepthSim& oDepthSim = outDepthSimMap[jO];
            const float2& h_depthSim = inHmh(x, y);

            oDepthSim.depth = h_depthSim.x;
            oDepthSim.sim = h_depthSim.y;
        }
    }
}



PlaneSweepingCuda::PlaneSweepingCuda( int CUDADeviceNo,
                                      mvsUtils::ImagesCache&     ic,
                                      mvsUtils::MultiViewParams& mp,
                                      int scales )
    : _scales( scales )
    , _CUDADeviceNo( CUDADeviceNo )
    , _ic( ic )
    , _mp(mp)
{
    ps_testCUDAdeviceNo( _CUDADeviceNo );

    cudaError_t err;

    /* The caller knows all camera that will become rc cameras, but it does not
     * pass that information to this function.
     * It knows the nearest cameras for each of those rc cameras, but it doesn't
     * pass that information, either.
     * So, the only task of this function is to allocate an amount of memory that
     * will hold CUDA memory for camera structs and bitmaps.
     */

    const int maxImageWidth = mp.getMaxImageWidth();
    const int maxImageHeight = mp.getMaxImageHeight();

    float oneimagemb = 4.0f * sizeof(float) * (((float)(maxImageWidth * maxImageHeight) / 1024.0f) / 1024.0f);
    for(int scale = 2; scale <= _scales; ++scale)
    {
        oneimagemb += 4.0 * sizeof(float) * (((float)((maxImageWidth / scale) * (maxImageHeight / scale)) / 1024.0) / 1024.0);
    }
    float maxmbGPU = 400.0f; // TODO FACA
    _nImgsInGPUAtTime = (int)(maxmbGPU / oneimagemb);
    _nImgsInGPUAtTime = std::max(2, std::min(mp.ncams, _nImgsInGPUAtTime));

    _varianceWSH = mp.userParams.get<int>("global.varianceWSH", _varianceWSH);

    ALICEVISION_LOG_INFO("PlaneSweepingCuda:" << std::endl
                         << "\t- _nImgsInGPUAtTime: " << _nImgsInGPUAtTime << std::endl
                         << "\t- scales: " << _scales << std::endl
                         << "\t- varianceWSH: " << _varianceWSH);

    // allocate global on the device
    ps_deviceAllocate(_pyramids, _nImgsInGPUAtTime, maxImageWidth, maxImageHeight, _scales, _CUDADeviceNo);

    _camsBasesDev.allocate( CudaSize<2>(1, _nImgsInGPUAtTime) );
    _camsBasesHst.allocate( CudaSize<2>(1, _nImgsInGPUAtTime) );
    _cams     .resize(_nImgsInGPUAtTime);
    _camsRcs  .resize(_nImgsInGPUAtTime);
    _camsTimes.resize(_nImgsInGPUAtTime);

    for( int rc = 0; rc < _nImgsInGPUAtTime; ++rc )
    {
        _cams[rc].param_hst = &_camsBasesHst(0,rc);
        _cams[rc].param_dev = &_camsBasesDev(0,rc);

        err = cudaStreamCreate( &_cams[rc].stream );
        if( err != cudaSuccess )
        {
            ALICEVISION_LOG_WARNING("Failed to create a CUDA stream object for async sweeping");
            _cams[rc].stream = 0;
        }
    }

    for(int rc = 0; rc < _nImgsInGPUAtTime; ++rc)
    {
        _cams[rc].camId = -1;
        _camsRcs[rc]   = -1;
        _camsTimes[rc] = 0;
    }
}

PlaneSweepingCuda::~PlaneSweepingCuda()
{
    /////////////////////////////////////////////////////////////////////////////////////////////////////////////////
    // deallocate global on the device
    ps_deviceDeallocate(_pyramids, _CUDADeviceNo, _nImgsInGPUAtTime, _scales);

    for(int c = 0; c < _cams.size(); c++)
    {
        delete _cams[c].tex_rgba_hmh;

        cudaStreamDestroy( _cams[c].stream );
    }
}

void PlaneSweepingCuda::cameraToDevice( int rc, const StaticVector<int>& tcams )
{
    std::ostringstream ostr;

    ostr << "Called " << __FUNCTION__ << " with cameras" << std::endl
         << "    rc = " << rc << std::endl;
    for( auto it : tcams )
    {
        ostr << "    " << it << std::endl;
    }

    ALICEVISION_LOG_DEBUG( ostr.str() );
}

int PlaneSweepingCuda::addCam( int rc, int scale,
                               const char* calling_func )
{
    // first is oldest
    int id = _camsRcs.indexOf(rc);
    if(id == -1)
    {
        // get oldest id
        id = _camsTimes.minValId();
        CameraStruct& cam = _cams[id];
        cam.camId = id;

        if(cam.tex_rgba_hmh == nullptr)
        {
            cam.tex_rgba_hmh =
                new CudaHostMemoryHeap<float4, 2>(CudaSize<2>(_mp.getMaxImageWidth(), _mp.getMaxImageHeight()));
        }
        else
        {
            assert(cam.tex_rgba_hmh->getSize() == CudaSize<2>(_mp.getMaxImageWidth(), _mp.getMaxImageHeight()));
        }
        long t1 = clock();

        cps_host_fillCamera(_camsBasesHst(0,id), rc, _mp, scale, calling_func);
        cps_host_fillCameraData(_ic, cam, rc, _mp);
        ps_device_updateCam(_pyramids, cam, id,
                           _CUDADeviceNo, _nImgsInGPUAtTime, _scales, _mp.getWidth(rc), _mp.getHeight(rc));

        mvsUtils::printfElapsedTime(t1, "Copy image (camera id="+std::to_string(rc)+") from CPU to GPU");

        _camsRcs[id] = rc;
    }
    else
    {
        /*
         * Revisit this:
         * It is not sensible to waste cycles on refilling the camera struct if the new one
         * is identical to the old one.
         */
        cps_host_fillCamera(_camsBasesHst(0,id), rc, _mp, scale, calling_func);
        // cps_host_fillCameraData((CameraStruct*)(*cams)[id], rc, mp, H, _scales);
        // ps_device_updateCam((CameraStruct*)(*cams)[id], id, _scales);
        ALICEVISION_LOG_DEBUG("Reuse image (camera id=" + std::to_string(rc) + ") already on the GPU.");
    }
    _camsTimes[id] = clock();
    return id;
}

void PlaneSweepingCuda::getMinMaxdepths(int rc, const StaticVector<int>& tcams, float& minDepth, float& midDepth,
                                          float& maxDepth)
{
  const bool minMaxDepthDontUseSeeds = _mp.userParams.get<bool>("prematching.minMaxDepthDontUseSeeds", false);
  const float maxDepthScale = static_cast<float>(_mp.userParams.get<double>("prematching.maxDepthScale", 1.5f));

  if(minMaxDepthDontUseSeeds)
  {
    const float minCamDist = static_cast<float>(_mp.userParams.get<double>("prematching.minCamDist", 0.0f));
    const float maxCamDist = static_cast<float>(_mp.userParams.get<double>("prematching.maxCamDist", 15.0f));

    minDepth = 0.0f;
    maxDepth = 0.0f;
    for(int c = 0; c < tcams.size(); c++)
    {
        int tc = tcams[c];
        minDepth += (_mp.CArr[rc] - _mp.CArr[tc]).size() * minCamDist;
        maxDepth += (_mp.CArr[rc] - _mp.CArr[tc]).size() * maxCamDist;
    }
    minDepth /= static_cast<float>(tcams.size());
    maxDepth /= static_cast<float>(tcams.size());
    midDepth = (minDepth + maxDepth) / 2.0f;
  }
  else
  {
    std::size_t nbDepths;
    _mp.getMinMaxMidNbDepth(rc, minDepth, maxDepth, midDepth, nbDepths);
    maxDepth = maxDepth * maxDepthScale;
  }
}

StaticVector<float>* PlaneSweepingCuda::getDepthsByPixelSize(int rc, float minDepth, float midDepth, float maxDepth,
                                                               int scale, int step, int maxDepthsHalf)
{
    float d = (float)step;

    OrientedPoint rcplane;
    rcplane.p = _mp.CArr[rc];
    rcplane.n = _mp.iRArr[rc] * Point3d(0.0, 0.0, 1.0);
    rcplane.n = rcplane.n.normalize();

    int ndepthsMidMax = 0;
    float maxdepth = midDepth;
    while((maxdepth < maxDepth) && (ndepthsMidMax < maxDepthsHalf))
    {
        Point3d p = rcplane.p + rcplane.n * maxdepth;
        float pixSize = _mp.getCamPixelSize(p, rc, (float)scale * d);
        maxdepth += pixSize;
        ndepthsMidMax++;
    }

    int ndepthsMidMin = 0;
    float mindepth = midDepth;
    while((mindepth > minDepth) && (ndepthsMidMin < maxDepthsHalf * 2 - ndepthsMidMax))
    {
        Point3d p = rcplane.p + rcplane.n * mindepth;
        float pixSize = _mp.getCamPixelSize(p, rc, (float)scale * d);
        mindepth -= pixSize;
        ndepthsMidMin++;
    }

    // getNumberOfDepths
    float depth = mindepth;
    int ndepths = 0;
    float pixSize = 1.0f;
    while((depth < maxdepth) && (pixSize > 0.0f) && (ndepths < 2 * maxDepthsHalf))
    {
        Point3d p = rcplane.p + rcplane.n * depth;
        pixSize = _mp.getCamPixelSize(p, rc, (float)scale * d);
        depth += pixSize;
        ndepths++;
    }

    StaticVector<float>* out = new StaticVector<float>();
    out->reserve(ndepths);

    // fill
    depth = mindepth;
    pixSize = 1.0f;
    ndepths = 0;
    while((depth < maxdepth) && (pixSize > 0.0f) && (ndepths < 2 * maxDepthsHalf))
    {
        out->push_back(depth);
        Point3d p = rcplane.p + rcplane.n * depth;
        pixSize = _mp.getCamPixelSize(p, rc, (float)scale * d);
        depth += pixSize;
        ndepths++;
    }

    // check if it is asc
    for(int i = 0; i < out->size() - 1; i++)
    {
        if((*out)[i] >= (*out)[i + 1])
        {

            for(int j = 0; j <= i + 1; j++)
            {
                ALICEVISION_LOG_TRACE("getDepthsByPixelSize: check if it is asc: " << (*out)[j]);
            }
            throw std::runtime_error("getDepthsByPixelSize not asc.");
        }
    }

    return out;
}

StaticVector<float>* PlaneSweepingCuda::getDepthsRcTc(int rc, int tc, int scale, float midDepth,
                                                        int maxDepthsHalf)
{
    OrientedPoint rcplane;
    rcplane.p = _mp.CArr[rc];
    rcplane.n = _mp.iRArr[rc] * Point3d(0.0, 0.0, 1.0);
    rcplane.n = rcplane.n.normalize();

    Point2d rmid = Point2d((float)_mp.getWidth(rc) / 2.0f, (float)_mp.getHeight(rc) / 2.0f);
    Point2d pFromTar, pToTar; // segment of epipolar line of the principal point of the rc camera to the tc camera
    getTarEpipolarDirectedLine(&pFromTar, &pToTar, rmid, rc, tc, _mp);

    int allDepths = static_cast<int>((pToTar - pFromTar).size());
    ALICEVISION_LOG_DEBUG("allDepths: " << allDepths);

    Point2d pixelVect = ((pToTar - pFromTar).normalize()) * std::max(1.0f, (float)scale);
    // printf("%f %f %i %i\n",pixelVect.size(),((float)(scale*step)/3.0f),scale,step);

    Point2d cg = Point2d(0.0f, 0.0f);
    Point3d cg3 = Point3d(0.0f, 0.0f, 0.0f);
    int ncg = 0;
    // navigate through all pixels of the epilolar segment
    // Compute the middle of the valid pixels of the epipolar segment (in rc camera) of the principal point (of the rc camera)
    for(int i = 0; i < allDepths; i++)
    {
        Point2d tpix = pFromTar + pixelVect * (float)i;
        Point3d p;
        if(triangulateMatch(p, rmid, tpix, rc, tc, _mp)) // triangulate principal point from rc with tpix
        {
            float depth = orientedPointPlaneDistance(p, rcplane.p, rcplane.n); // todo: can compute the distance to the camera (as it's the principal point it's the same)
            if( _mp.isPixelInImage(tpix, tc)
                && (depth > 0.0f)
                && checkPair(p, rc, tc, _mp, _mp.getMinViewAngle(), _mp.getMaxViewAngle()) )
            {
                cg = cg + tpix;
                cg3 = cg3 + p;
                ncg++;
            }
        }
    }
    if(ncg == 0)
    {
        return new StaticVector<float>();
    }
    cg = cg / (float)ncg;
    cg3 = cg3 / (float)ncg;
    allDepths = ncg;

    ALICEVISION_LOG_DEBUG("All correct depths: " << allDepths);

    Point2d midpoint = cg;
    if(midDepth > 0.0f)
    {
        Point3d midPt = rcplane.p + rcplane.n * midDepth;
        _mp.getPixelFor3DPoint(&midpoint, midPt, tc);
    }

    // compute the direction
    float direction = 1.0f;
    {
        Point3d p;
        if(!triangulateMatch(p, rmid, midpoint, rc, tc, _mp))
        {
            StaticVector<float>* out = new StaticVector<float>();
            return out;
        }

        float depth = orientedPointPlaneDistance(p, rcplane.p, rcplane.n);

        if(!triangulateMatch(p, rmid, midpoint + pixelVect, rc, tc, _mp))
        {
            StaticVector<float>* out = new StaticVector<float>();
            return out;
        }

        float depthP1 = orientedPointPlaneDistance(p, rcplane.p, rcplane.n);
        if(depth > depthP1)
        {
            direction = -1.0f;
        }
    }

    StaticVector<float>* out1 = new StaticVector<float>();
    out1->reserve(2 * maxDepthsHalf);

    Point2d tpix = midpoint;
    float depthOld = -1.0f;
    int istep = 0;
    bool ok = true;

    // compute depths for all pixels from the middle point to on one side of the epipolar line
    while((out1->size() < maxDepthsHalf) && (_mp.isPixelInImage(tpix, tc) == true) && (ok == true))
    {
        tpix = tpix + pixelVect * direction;

        Point3d refvect = _mp.iCamArr[rc] * rmid;
        Point3d tarvect = _mp.iCamArr[tc] * tpix;
        float rptpang = angleBetwV1andV2(refvect, tarvect);

        Point3d p;
        ok = triangulateMatch(p, rmid, tpix, rc, tc, _mp);

        float depth = orientedPointPlaneDistance(p, rcplane.p, rcplane.n);
        if (_mp.isPixelInImage(tpix, tc)
            && (depth > 0.0f) && (depth > depthOld)
            && checkPair(p, rc, tc, _mp, _mp.getMinViewAngle(), _mp.getMaxViewAngle())
            && (rptpang > _mp.getMinViewAngle())  // WARNING if vects are near parallel thaen this results to strange angles ...
            && (rptpang < _mp.getMaxViewAngle())) // this is the propper angle ... beacause is does not depend on the triangluated p
        {
            out1->push_back(depth);
            // if ((tpix.x!=tpixold.x)||(tpix.y!=tpixold.y)||(depthOld>=depth))
            //{
            // printf("after %f %f %f %f %i %f %f\n",tpix.x,tpix.y,depth,depthOld,istep,ang,kk);
            //};
        }
        else
        {
            ok = false;
        }
        depthOld = depth;
        istep++;
    }

    StaticVector<float>* out2 = new StaticVector<float>();
    out2->reserve(2 * maxDepthsHalf);
    tpix = midpoint;
    istep = 0;
    ok = true;

    // compute depths for all pixels from the middle point to the other side of the epipolar line
    while((out2->size() < maxDepthsHalf) && (_mp.isPixelInImage(tpix, tc) == true) && (ok == true))
    {
        Point3d refvect = _mp.iCamArr[rc] * rmid;
        Point3d tarvect = _mp.iCamArr[tc] * tpix;
        float rptpang = angleBetwV1andV2(refvect, tarvect);

        Point3d p;
        ok = triangulateMatch(p, rmid, tpix, rc, tc, _mp);

        float depth = orientedPointPlaneDistance(p, rcplane.p, rcplane.n);
        if(_mp.isPixelInImage(tpix, tc)
            && (depth > 0.0f) && (depth < depthOld) 
            && checkPair(p, rc, tc, _mp, _mp.getMinViewAngle(), _mp.getMaxViewAngle())
            && (rptpang > _mp.getMinViewAngle())  // WARNING if vects are near parallel thaen this results to strange angles ...
            && (rptpang < _mp.getMaxViewAngle())) // this is the propper angle ... beacause is does not depend on the triangluated p
        {
            out2->push_back(depth);
            // printf("%f %f\n",tpix.x,tpix.y);
        }
        else
        {
            ok = false;
        }

        depthOld = depth;
        tpix = tpix - pixelVect * direction;
    }

    // printf("out2\n");
    StaticVector<float>* out = new StaticVector<float>();
    out->reserve(2 * maxDepthsHalf);
    for(int i = out2->size() - 1; i >= 0; i--)
    {
        out->push_back((*out2)[i]);
        // printf("%f\n",(*out2)[i]);
    }
    // printf("out1\n");
    for(int i = 0; i < out1->size(); i++)
    {
        out->push_back((*out1)[i]);
        // printf("%f\n",(*out1)[i]);
    }

    delete out2;
    delete out1;

    // we want to have it in ascending order
    if((*out)[0] > (*out)[out->size() - 1])
    {
        StaticVector<float>* outTmp = new StaticVector<float>();
        outTmp->reserve(out->size());
        for(int i = out->size() - 1; i >= 0; i--)
        {
            outTmp->push_back((*out)[i]);
        }
        delete out;
        out = outTmp;
    }

    // check if it is asc
    for(int i = 0; i < out->size() - 1; i++)
    {
        if((*out)[i] > (*out)[i + 1])
        {

            for(int j = 0; j <= i + 1; j++)
            {
                ALICEVISION_LOG_TRACE("getDepthsRcTc: check if it is asc: " << (*out)[j]);
            }
            ALICEVISION_LOG_WARNING("getDepthsRcTc: not asc");

            if(out->size() > 1)
            {
                qsort(&(*out)[0], out->size(), sizeof(float), qSortCompareFloatAsc);
            }
        }
    }

    ALICEVISION_LOG_DEBUG("used depths: " << out->size());

    return out;
}

bool PlaneSweepingCuda::refineRcTcDepthMap(bool useTcOrRcPixSize, int nStepsToRefine, StaticVector<float>& out_simMap,
                                             StaticVector<float>& out_rcDepthMap, int rc, int tc, int scale, int wsh,
                                             float gammaC, float gammaP, int xFrom, int wPart)
{
    // int w = _mp.getWidth(rc)/scale;
    int w = wPart;
    int h = _mp.getHeight(rc) / scale;

    long t1 = clock();

    ALICEVISION_LOG_DEBUG("\t- rc: " << rc << std::endl << "\t- tcams: " << tc);

    StaticVector<int> camsids(2);
    camsids[0] = addCam(rc, scale, __FUNCTION__);
    camsids[1] = addCam(tc, scale, __FUNCTION__);
    _camsBasesDev.copyFrom(_camsBasesHst);

    std::vector<CameraStruct> ttcams( camsids.size() );
    for(int i = 0; i < camsids.size(); i++)
    {
        ttcams[i] = _cams[camsids[i]];
        ttcams[i].camId = camsids[i];
    }

    // sweep
    ps_refineRcDepthMap(_pyramids, out_simMap.getDataWritable().data(), out_rcDepthMap.getDataWritable().data(), nStepsToRefine,
                        ttcams,
                        w, h,
                        _mp.getWidth(rc) / scale, _mp.getHeight(rc) / scale,
                        _mp.getWidth(tc) / scale, _mp.getHeight(tc) / scale,
                        scale - 1, _CUDADeviceNo, _nImgsInGPUAtTime, _mp.verbose, wsh,
                        gammaC, gammaP, useTcOrRcPixSize, xFrom);

    mvsUtils::printfElapsedTime(t1);

    return true;
}

/* Be very careful with volume indexes:
 * volume is indexed with the same index as tc. The values of tc can be quite different.
 * depths is indexed with the index_set elements
 */
void PlaneSweepingCuda::sweepPixelsToVolume( CudaDeviceMemoryPitched<TSim, 3>& volBestSim_dmp,
                                             CudaDeviceMemoryPitched<TSim, 3>& volSecBestSim_dmp,
                                             const int volDimX,
                                             const int volDimY,
                                             const int volStepXY,
                                             const std::vector<OneTC>& tcs,
                                             const std::vector<float>& rc_depths,
                                             int rc,
                                             const StaticVector<int>& tcams,
                                             int wsh, float gammaC, float gammaP,
                                             int scale)
{
    int volDimZ = rc_depths.size();
    ps_initSimilarityVolume(
      volBestSim_dmp,
      volSecBestSim_dmp,
      volDimX, volDimY, volDimZ);

    cudaDeviceSynchronize();
    // copy the vector of depths to GPU
    CudaDeviceMemory<float> depths_d(rc_depths.data(), rc_depths.size());

#ifdef PLANE_SWEEPING_PRECOMPUTED_COLORS
    CudaDeviceMemoryPitched<float4, 3> volTcamColors_dmp(CudaSize<3>(volDimX, volDimY, volDimZ)); // TODO FACA: move out of the loop (max of depthsToSearch)
#endif

    cudaDeviceSynchronize();

    int s = scale - 1;

    for(int tci = 0; tci < tcams.size(); ++tci)
    {
        int tc = tcams[tci];

        const int rcamCacheId = addCam(rc, scale, __FUNCTION__);
        CameraStruct rcam = _cams[rcamCacheId];

        const int tcamCacheId = addCam(tc, scale, __FUNCTION__);
        CameraStruct tcam = _cams[tcamCacheId];

        _camsBasesDev.copyFrom(_camsBasesHst);

        ALICEVISION_LOG_DEBUG("rc: " << rc << " tcams: " << tc);
        ALICEVISION_LOG_DEBUG("rcamCacheId: " << rcamCacheId << ", tcamCacheId: " << tcamCacheId);

        // CudaDeviceMemoryPitched<float4, 3> volTcamColors_dmp(CudaSize<3>(volDimX, volDimY, tcs[tci].getDepthsToSearch())); // TODO FACA: move out of the loop (max of depthsToSearch)

        {
            pr_printfDeviceMemoryInfo();
            ALICEVISION_LOG_DEBUG(__FUNCTION__ << ": total size of one similarity volume map in GPU memory: approx " << volBestSim_dmp.getBytesPadded() / (1024.0 * 1024.0) << " MB");
            ALICEVISION_LOG_DEBUG(__FUNCTION__ << ": UNPADDED total size of one similarity volume map in GPU memory: approx " << volBestSim_dmp.getBytesUnpadded() / (1024.0 * 1024.0) << " MB");
#ifdef PLANE_SWEEPING_PRECOMPUTED_COLORS
            ALICEVISION_LOG_DEBUG(__FUNCTION__ << ": total size of one color volume map in GPU memory: approx " << volTcamColors_dmp.getBytesPadded() / (1024.0 * 1024.0) << " MB");
            ALICEVISION_LOG_DEBUG(__FUNCTION__ << ": UNPADDED total size of one color volume map in GPU memory: approx " << volTcamColors_dmp.getBytesUnpadded() / (1024.0 * 1024.0) << " MB");
#endif
        }

        const int rcWidth = _mp.getWidth(rc);
        const int rcHeight = _mp.getHeight(rc);
        const int tcWidth = _mp.getWidth(tc);
        const int tcHeight = _mp.getHeight(tc);

        ALICEVISION_LOG_DEBUG("sweepPixelsToVolume:" << std::endl
            << "\t- tci: " << tci << std::endl
            << "\t- tcs[tci].getDepthToStart(): " << tcs[tci].getDepthToStart() << std::endl
            << "\t- tcs[tci].getDepthsToSearch(): " << tcs[tci].getDepthsToSearch() << std::endl
            << "\t- volBestSim_dmp : " << volBestSim_dmp.getUnitsInDim(0) << ", " << volBestSim_dmp.getUnitsInDim(1) << ", " << volBestSim_dmp.getUnitsInDim(2) << std::endl
            << "\t- volSecBestSim_dmp : " << volSecBestSim_dmp.getUnitsInDim(0) << ", " << volSecBestSim_dmp.getUnitsInDim(1) << ", " << volSecBestSim_dmp.getUnitsInDim(2) << std::endl
            << "\t- scale: " << scale << std::endl
            << "\t- volStepXY: " << volStepXY << std::endl
            << "\t- volDimX: " << volDimX << std::endl
            << "\t- volDimY: " << volDimY << std::endl
            << "\t- volDimZ: " << volDimZ);
#ifdef PLANE_SWEEPING_PRECOMPUTED_COLORS
        ALICEVISION_LOG_DEBUG("\t- volTcamColors_dmp : " << volTcamColors_dmp.getUnitsInDim(0) << ", " << volTcamColors_dmp.getUnitsInDim(1) << ", " << volTcamColors_dmp.getUnitsInDim(2));
#endif

#ifdef PLANE_SWEEPING_PRECOMPUTED_COLORS
        ps_initColorVolumeFromCamera(volTcamColors_dmp,
                                     rcam, tcam,
                                     _pyramids[tcam.camId][s].tex,
                                     tcWidth, tcHeight,
                                     tcs[tci].getDepthToStart(), depths_d,
                                     volDimX, volDimY, tcs[tci].getDepthsToSearch(), volStepXY);

        /*
        if (true) // debug
        {
            CudaHostMemoryHeap<float4, 3> volTcamColors_h(volTcamColors_dmp.getSize());
            volTcamColors_h.copyFrom(volTcamColors_dmp);

            exportColorVolume(volTcamColors_h, rc_depths, tcs[tci].getDepthToStart(), tcs[tci].getDepthsToSearch(), _mp, rc, scale, volStepXY, _mp.getDepthMapsFolder() + std::to_string(_mp.getViewId(rc)) + "_" + std::to_string(_mp.getViewId(tc)) + "_vol_colors.abc");
        }*/
#endif

// #define PLANE_SWEEPING_PRECOMPUTED_COLORS_TEXTURE 1
#ifdef PLANE_SWEEPING_PRECOMPUTED_COLORS_TEXTURE
        cudaTextureObject_t volTcamColors_tex3D;
        {
            cudaTextureDesc  tex_desc;
            memset(&tex_desc, 0, sizeof(cudaTextureDesc));
            tex_desc.normalizedCoords = 0; // addressed (x,y,z) in [width,height,depth]
            tex_desc.addressMode[0] = cudaAddressModeClamp;
            tex_desc.addressMode[1] = cudaAddressModeClamp;
            tex_desc.addressMode[2] = cudaAddressModeClamp;
            tex_desc.readMode = cudaReadModeElementType;
            tex_desc.filterMode = cudaFilterModePoint;

            cudaResourceDesc res_desc;
            res_desc.resType = cudaResourceTypePitch2D;
            res_desc.res.pitch2D.desc = cudaCreateChannelDesc<float4>();
            res_desc.res.pitch2D.devPtr = volTcamColors_dmp.getBuffer();
            res_desc.res.pitch2D.width = volTcamColors_dmp.getSize()[0];
            res_desc.res.pitch2D.height = volTcamColors_dmp.getSize()[1];
            res_desc.res.pitch2D.pitchInBytes = volTcamColors_dmp.getPitch();

            // create texture object
            cudaError_t err = cudaCreateTextureObject(&volTcamColors_tex3D, &res_desc, &tex_desc, NULL);

            THROW_ON_CUDA_ERROR(err, "Could not create the 3D texture object in " << __FILE__ << ":" << __LINE__ << ", " << cudaGetErrorString(err));
        }
#endif

        // FACA WIP: for now, only create one cell for a TC
        std::vector<OneTC> cells;
        cells.push_back(tcs[tci]);
        
        {
            clock_t t1 = tic();

            ALICEVISION_LOG_DEBUG("ps_computeSimilarityVolume:" << std::endl
                << "\t- scale: " << scale << std::endl
                << "\t- volStepXY: " << volStepXY << std::endl
                << "\t- volDimX: " << volDimX << std::endl
                << "\t- volDimY: " << volDimY);

            // last synchronous step
            cudaDeviceSynchronize();
#ifdef PLANE_SWEEPING_PRECOMPUTED_COLORS
            int s = scale - 1;
            ps_computeSimilarityVolume_precomputedColors(
                _pyramids[rcam.camId][s].tex,
#ifdef PLANE_SWEEPING_PRECOMPUTED_COLORS_TEXTURE
                volTcamColors_tex3D,
#else
                volTcamColors_dmp,
#endif
                volBestSim_dmp,
                volSecBestSim_dmp,
                rcam, rcWidth, rcHeight,
                volStepXY, volDimX, volDimY,
                cells.front(),
                wsh, _nbestkernelSizeHalf,
                scale,
                _mp.verbose,
                gammaC, gammaP);
#else
            ps_computeSimilarityVolume(
                _pyramids,     // indexed with cams[].camId
                volBestSim_dmp,
                volSecBestSim_dmp,
                rcam, rcWidth, rcHeight,
                tcam, tcWidth, tcHeight,
                volStepXY, volDimX, volDimY,
                depths_d,
                cells,
                wsh,
                _nbestkernelSizeHalf,
                scale,
                _mp.verbose,
                gammaC, gammaP);
#endif

#ifdef PLANE_SWEEPING_PRECOMPUTED_COLORS
            ALICEVISION_LOG_DEBUG("ps_computeSimilarityVolume_precomputedColors elapsed time: " << toc(t1) << " ms.");
#else
            ALICEVISION_LOG_DEBUG("ps_computeSimilarityVolume without precomputedColors elapsed time: " << toc(t1) << " ms.");
#endif
        }
        // cudaDestroyTextureObject(volTcamColors_tex3D);

        cudaDeviceSynchronize();
    }
    cudaDeviceSynchronize();
}


/**
 * @param[inout] volume input similarity volume
 */
bool PlaneSweepingCuda::SGMoptimizeSimVolume(int rc, CudaDeviceMemoryPitched<TSim, 3>& volSim_dmp,
                                             int volDimX, int volDimY, int volDimZ,
                                             const std::string& filteringAxes,
                                             int scale, unsigned char P1, unsigned char P2)
{
    auto startTime = std::chrono::high_resolution_clock::now();

    ALICEVISION_LOG_DEBUG("SGM optimizing volume:" << std::endl
                          << "\t- volDimX: " << volDimX << std::endl
                          << "\t- volDimY: " << volDimY << std::endl
                          << "\t- volDimZ: " << volDimZ << std::endl
                          << "\t- filteringAxes: " << filteringAxes);

    int camCacheIndex = addCam(rc, scale, __FUNCTION__);
    _camsBasesDev.copyFrom(_camsBasesHst);

    ps_SGMoptimizeSimVolume(_pyramids,
                            _cams[camCacheIndex],
                            volSim_dmp,
                            volDimX, volDimY, volDimZ,
                            filteringAxes,
                            _mp.verbose, P1, P2, scale,
                            _CUDADeviceNo, _nImgsInGPUAtTime);

    ALICEVISION_LOG_INFO("==== SGMoptimizeSimVolume done in : " << std::chrono::duration_cast<std::chrono::milliseconds>(std::chrono::high_resolution_clock::now() - startTime).count() << "ms.");

    return true;
}

void PlaneSweepingCuda::SGMretrieveBestDepth(DepthSimMap& bestDepth, CudaDeviceMemoryPitched<TSim, 3>& volSim_dmp, const StaticVector<float>& depths, const int rcCamId,
  int volDimX, int volDimY, int volDimZ, int scaleStep, bool interpolate)
{
  ALICEVISION_LOG_DEBUG("SGMretrieveBestDepth:" << std::endl
    << "\t- volDimX: " << volDimX << std::endl
    << "\t- volDimY: " << volDimY << std::endl
    << "\t- volDimZ: " << volDimZ);

  int camCacheIndex = addCam(rcCamId, 1, __FUNCTION__);
  _camsBasesDev.copyFrom(_camsBasesHst);

  CudaDeviceMemory<float> depths_d(depths.getData().data(), depths.size());

  CudaDeviceMemoryPitched<float, 2> bestDepth_dmp(CudaSize<2>(volDimX, volDimY));
  CudaDeviceMemoryPitched<float, 2> bestSim_dmp(CudaSize<2>(volDimX, volDimY));

  long t1 = clock();
  ps_SGMretrieveBestDepth(
    bestDepth_dmp,
    bestSim_dmp,
    _cams[camCacheIndex],
    depths_d,
    volSim_dmp,
    volDimX, volDimY, volDimZ,
    scaleStep,
    interpolate);

  /*
  {
      CudaTexture<float> bestDepth_tex(bestDepth_dmp);
      ps_medianFilter3(bestDepth_tex.textureObj, bestDepth_dmp);
  }
  */

  CudaHostMemoryHeap<float, 2> bestDepth_hmh(CudaSize<2>(volDimX, volDimY));
  bestDepth_hmh.copyFrom(bestDepth_dmp);
  bestDepth_dmp.deallocate();

  CudaHostMemoryHeap<float, 2> bestSim_hmh(CudaSize<2>(volDimX, volDimY));
  bestSim_hmh.copyFrom(bestSim_dmp);
  bestSim_dmp.deallocate();

  for (int y = 0; y < volDimY; ++y)
  {
    for (int x = 0; x < volDimX; ++x)
    {
      DepthSim& out = bestDepth._dsm[y * volDimX + x];
      out.depth = bestDepth_hmh(x, y);
      out.sim = bestSim_hmh(x, y);
    }
  }
  mvsUtils::printfElapsedTime(t1);
}

// make_float3(avail,total,used)
Point3d PlaneSweepingCuda::getDeviceMemoryInfo()
{
    size_t iavail;
    size_t itotal;
    cudaMemGetInfo(&iavail, &itotal);
    size_t iused = itotal - iavail;

    double avail = (double)iavail / (1024.0 * 1024.0);
    double total = (double)itotal / (1024.0 * 1024.0);
    double used = (double)iused / (1024.0 * 1024.0);

    return Point3d(avail, total, used);
}

bool PlaneSweepingCuda::fuseDepthSimMapsGaussianKernelVoting(int w, int h, StaticVector<DepthSim>& oDepthSimMap,
                                                               const StaticVector<StaticVector<DepthSim>*>& dataMaps,
                                                               int nSamplesHalf, int nDepthsToRefine, float sigma)
{
    long t1 = clock();

    // sweep
    std::vector<CudaHostMemoryHeap<float2, 2>*> dataMaps_hmh(dataMaps.size());
    for(int i = 0; i < dataMaps.size(); i++)
    {
        dataMaps_hmh[i] = new CudaHostMemoryHeap<float2, 2>(CudaSize<2>(w, h));
        for(int y = 0; y < h; y++)
        {
            for(int x = 0; x < w; x++)
            {
                float2& data_hmh = (*dataMaps_hmh[i])(x, y);
                const DepthSim& data = (*dataMaps[i])[y * w + x];
                data_hmh.x = data.depth;
                data_hmh.y = data.sim;
            }
        }
    }

    CudaHostMemoryHeap<float2, 2> oDepthSimMap_hmh(CudaSize<2>(w, h));

    ps_fuseDepthSimMapsGaussianKernelVoting(&oDepthSimMap_hmh, dataMaps_hmh, dataMaps.size(), nSamplesHalf,
                                            nDepthsToRefine, sigma, w, h, _mp.verbose);

    for(int y = 0; y < h; y++)
    {
        for(int x = 0; x < w; x++)
        {
            const float2& oDepthSim_hmh = oDepthSimMap_hmh(x, y);
            DepthSim& oDepthSim = oDepthSimMap[y * w + x];
            oDepthSim.depth = oDepthSim_hmh.x;
            oDepthSim.sim = oDepthSim_hmh.y;
        }
    }

    for(int i = 0; i < dataMaps.size(); i++)
    {
        delete dataMaps_hmh[i];
    }

    mvsUtils::printfElapsedTime(t1);

    return true;
}

bool PlaneSweepingCuda::optimizeDepthSimMapGradientDescent(StaticVector<DepthSim>& oDepthSimMap,
                                                           const StaticVector<DepthSim>& sgmDepthPixSizeMap,
                                                           const StaticVector<DepthSim>& refinedDepthSimMap,
                                                           int rc,
                                                           int nSamplesHalf, int nDepthsToRefine, float sigma,
                                                           int nIters, int yFrom, int hPart)
{
    ALICEVISION_LOG_DEBUG("optimizeDepthSimMapGradientDescent.");

    int scale = 1;
    int w = _mp.getWidth(rc);
    int h = hPart;

    long t1 = clock();

    StaticVector<int> camsids;
    camsids.push_back(addCam(rc, scale, __FUNCTION__ ));

    _camsBasesDev.copyFrom(_camsBasesHst);

    ALICEVISION_LOG_DEBUG("rc: " << rc);

    std::vector<CameraStruct> ttcams( camsids.size() );
    for(int i = 0; i < camsids.size(); i++)
    {
        ttcams[i]       = _cams[camsids[i]];
        ttcams[i].camId = camsids[i];
    }

    // sweep
    CudaHostMemoryHeap<float2, 2> sgmDepthPixSizeMap_hmh(CudaSize<2>(w, h));
    CudaHostMemoryHeap<float2, 2> refinedDepthSimMap_hmh(CudaSize<2>(w, h));
    copy(sgmDepthPixSizeMap_hmh, sgmDepthPixSizeMap, yFrom);
    copy(refinedDepthSimMap_hmh, refinedDepthSimMap, yFrom);

    CudaHostMemoryHeap<float2, 2> oDepthSimMap_hmh(CudaSize<2>(w, h));

    ps_optimizeDepthSimMapGradientDescent(_pyramids, oDepthSimMap_hmh,
                                          sgmDepthPixSizeMap_hmh, refinedDepthSimMap_hmh,
                                          nSamplesHalf, nDepthsToRefine, nIters, sigma, ttcams,
                                          camsids.size(), w, h, scale - 1, _CUDADeviceNo, _nImgsInGPUAtTime,
                                          _mp.verbose, yFrom);

    copy(oDepthSimMap, oDepthSimMap_hmh, yFrom);

    mvsUtils::printfElapsedTime(t1);

    return true;
}

bool PlaneSweepingCuda::computeNormalMap(
    StaticVector<float>* depthMap, StaticVector<Color>* normalMap, int rc,
    int scale, float igammaC, float igammaP, int wsh)
{
  const int w = _mp.getWidth(rc) / scale;
  const int h = _mp.getHeight(rc) / scale;

  const long t1 = clock();

  ALICEVISION_LOG_DEBUG("computeNormalMap rc: " << rc);


  CameraStruct camera;

  // Fill Camera Struct
  CudaDeviceMemoryPitched<CameraStructBase, 2> camsBasesDev(CudaSize<2>(1, 1));
  CudaHostMemoryHeap<CameraStructBase, 2>      camsBasesHst(CudaSize<2>(1, 1));
  camera.param_hst = &camsBasesHst(0, 0);
  camera.param_dev = &camsBasesDev(0, 0);
  camera.camId = rc;
  cps_host_fillCamera(camsBasesHst(0, 0), rc, _mp, scale, __FUNCTION__);
  camsBasesDev.copyFrom(camsBasesHst);


  CudaHostMemoryHeap<float3, 2> normalMap_hmh(CudaSize<2>(w, h));
  CudaHostMemoryHeap<float, 2> depthMap_hmh(CudaSize<2>(w, h));

  for (int i = 0; i < w * h; i++)
  {
    depthMap_hmh.getBuffer()[i] = (*depthMap)[i];
  }

  ps_computeNormalMap(_pyramids, normalMap_hmh, depthMap_hmh, camera, w, h, scale - 1,
    _nImgsInGPUAtTime, _scales, wsh, _mp.verbose, igammaC, igammaP);

  for (int i = 0; i < w * h; i++)
  {
    (*normalMap)[i].r = normalMap_hmh.getBuffer()[i].x;
    (*normalMap)[i].g = normalMap_hmh.getBuffer()[i].y;
    (*normalMap)[i].b = normalMap_hmh.getBuffer()[i].z;
  }

  if (_mp.verbose)
    mvsUtils::printfElapsedTime(t1);

  return true;
}

bool PlaneSweepingCuda::getSilhoueteMap(StaticVectorBool* oMap, int scale, int step, const rgb maskColor, int rc)
{
    ALICEVISION_LOG_DEBUG("getSilhoueteeMap: rc: " << rc);

    int w = _mp.getWidth(rc) / scale;
    int h = _mp.getHeight(rc) / scale;

    long t1 = clock();

    int camId = addCam(rc, scale, __FUNCTION__ );

    uchar4 maskColorRgb;
    maskColorRgb.x = maskColor.r;
    maskColorRgb.y = maskColor.g;
    maskColorRgb.z = maskColor.b;
    maskColorRgb.w = 1.0f;

    CudaHostMemoryHeap<bool, 2> omap_hmh(CudaSize<2>(w / step, h / step));

    ps_getSilhoueteMap( _pyramids, &omap_hmh, w, h, scale - 1,
                        step, camId, maskColorRgb, _mp.verbose );

    for(int i = 0; i < (w / step) * (h / step); i++)
    {
        (*oMap)[i] = omap_hmh.getBuffer()[i];
    }

    mvsUtils::printfElapsedTime(t1);

    return true;
}

int listCUDADevices(bool verbose)
{
    return ps_listCUDADevices(verbose);
}

} // namespace depthMap
} // namespace aliceVision<|MERGE_RESOLUTION|>--- conflicted
+++ resolved
@@ -24,22 +24,7 @@
 namespace aliceVision {
 namespace depthMap {
 
-<<<<<<< HEAD
 static void cps_host_fillCamera(CameraStructBase& base, int c, mvsUtils::MultiViewParams& mp, int scale, const char* called_from )
-=======
-inline const uchar4 get( mvsUtils::ImagesCache::ImgSharedPtr img, int x, int y )
-{
-    const Color floatRGB = img->at(x,y) * 255.0f;
-
-    return make_uchar4( static_cast<unsigned char>(floatRGB.r),
-                        static_cast<unsigned char>(floatRGB.g),
-                        static_cast<unsigned char>(floatRGB.b),
-                        0 );
-}
-
-
-void cps_fillCamera(cameraStruct* cam, int c, mvsUtils::MultiViewParams* mp, float** H, int scale)
->>>>>>> 8cfb63b7
 {
 
     Matrix3x3 scaleM;
@@ -130,27 +115,15 @@
 
 static void cps_host_fillCameraData(mvsUtils::ImagesCache& ic, CameraStruct& cam, int c, mvsUtils::MultiViewParams& mp)
 {
-<<<<<<< HEAD
     ALICEVISION_LOG_DEBUG("cps_host_fillCameraData [" << c << "]: " << mp.getWidth(c) << "x" << mp.getHeight(c));
     clock_t t1 = tic();
-    mvsUtils::ImagesCache::ImgPtr img = ic.getImg_sync( c );
+    mvsUtils::ImagesCache::ImgSharedPtr img = ic.getImg_sync( c );
     ALICEVISION_LOG_DEBUG("cps_host_fillCameraData: " << c << " -a- Retrieve from ImagesCache elapsed time: " << toc(t1) << " ms.");
     t1 = tic();
 
     const int h = mp.getHeight(c);
     const int w = mp.getWidth(c);
     for(int y = 0; y < h; ++y)
-=======
-    // memcpyGrayImageFromFileToArr(cam->tex_hmh->getBuffer(), mp->indexes[c], mp, true, 1, 0);
-    // memcpyRGBImageFromFileToArr(
-    //	cam->tex_hmh_r->getBuffer(),
-    //	cam->tex_hmh_g->getBuffer(),
-    //	cam->tex_hmh_b->getBuffer(), mp->indexes[c], mp, true, 1, 0);
-
-    mvsUtils::ImagesCache::ImgSharedPtr img = ic->getImg_sync(c);
-
-    Pixel pix;
->>>>>>> 8cfb63b7
     {
         for(int x = 0; x < w; ++x)
         {
