--- conflicted
+++ resolved
@@ -326,12 +326,8 @@
         case PAIR_EXHAUSTIVE: pairs = exhaustivePairs(sfm_data.GetViews()); break;
         case PAIR_CONTIGUOUS: pairs = contiguousWithOverlap(sfm_data.GetViews(), iMatchingVideoMode); break;
         case PAIR_FROM_FILE:
-<<<<<<< HEAD
           std::cout << "Load pairList from file: " << sPredefinedPairList << std::endl;
-          if(!loadPairs(sfm_data.GetViews().size(), sPredefinedPairList, pairs, orderPairs))
-=======
-          if(!loadPairs(sPredefinedPairList, pairs))
->>>>>>> d08481fd
+          if(!loadPairs(sPredefinedPairList, pairs, orderPairs))
           {
               return EXIT_FAILURE;
           }
