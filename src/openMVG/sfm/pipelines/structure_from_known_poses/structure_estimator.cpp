--- conflicted
+++ resolved
@@ -105,14 +105,13 @@
 
       const Mat3 F_lr = F_from_P(P_L, P_R);
       const double thresholdF = 4.0;
-<<<<<<< HEAD
       std::vector<features::EImageDescriberType> commonDescTypes = regionsPerView.getCommonDescTypes(*it);
       
       matching::MatchesPerDescType allImagePairMatches;
       for(features::EImageDescriberType descType: commonDescTypes)
       {
         std::vector<matching::IndMatch> matches;
-      #if defined(EXHAUSTIVE_MATCHING)
+      #ifdef EXHAUSTIVE_MATCHING
         geometry_aware::GuidedMatching
           <Mat3, fundamental::kernel::EpipolarDistanceError>
           (
@@ -147,48 +146,12 @@
          allImagePairMatches[descType] = matches;
       }
 
-  #ifdef OPENMVG_USE_OPENMP
       #pragma omp critical
-  #endif // OPENMVG_USE_OPENMP
-=======
-
-  #ifdef EXHAUSTIVE_MATCHING
-      geometry_aware::GuidedMatching
-        <Mat3, openMVG::fundamental::kernel::EpipolarDistanceError>
-        (
-          F_lr,
-          iterIntrinsicL->second.get(),
-          *regions_provider->regions_per_view.at(it->first),
-          iterIntrinsicR->second.get(),
-          *regions_provider->regions_per_view.at(it->second),
-          Square(thresholdF), Square(0.8),
-          vec_corresponding_indexes
-        );
-  #else
-      const Vec3 epipole2  = epipole_from_P(P_R, poseL);
-
-      const features::Regions * regions = regions_provider->regions_per_view.at(it->first).get();
-      geometry_aware::GuidedMatching_Fundamental_Fast
-        <openMVG::fundamental::kernel::EpipolarDistanceError>
-        (
-          F_lr,
-          epipole2,
-          iterIntrinsicL->second.get(),
-          *regions_provider->regions_per_view.at(it->first),
-          iterIntrinsicR->second.get(),
-          *regions_provider->regions_per_view.at(it->second),
-          iterIntrinsicR->second->w(), iterIntrinsicR->second->h(),
-          Square(thresholdF), Square(0.8),
-          vec_corresponding_indexes
-        );
-  #endif
-        #pragma omp critical
->>>>>>> 9a3bb581
-        {
-          ++my_progress_bar;
-          _putativeMatches[*it] = allImagePairMatches;
-        }
+      {
+        ++my_progress_bar;
+        _putativeMatches[*it] = allImagePairMatches;
       }
+    }
     }
   }
 }
